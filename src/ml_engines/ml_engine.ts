--- conflicted
+++ resolved
@@ -35,14 +35,14 @@
     this.connection_data = connection_data;
   }
 
-<<<<<<< HEAD
   /**
    * Lists all mlEngines for the user.
    * @returns {Promise<Array<MLEngine>>} - List of all mlEngines.
    */
   async list(): Promise<Array<MLEngine>> {
     return this.mlEnginesApiClient.getAllMLEngines();
-=======
+  }
+
     /**
    * Removes a specified mlEngine by its name.
    * @param {string} mlEngineName - The name of the mlEngine to remove.
@@ -51,7 +51,6 @@
    */
   async remove(mlEngineName: string): Promise<void> {
     await this.mlEnginesApiClient.deleteMLEngine(mlEngineName);
->>>>>>> bf635e2f
   }
 
   /** Deletes this mlEngine.
