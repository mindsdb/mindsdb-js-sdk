--- conflicted
+++ resolved
@@ -91,12 +91,11 @@
   }
 
   /**
-<<<<<<< HEAD
   * Insert data into this table.
   * @param {Array<Array<any>> | string} data - A 2D array of values to insert, or a SELECT query to insert data from.
   * @throws {MindsDbError} - Something went wrong inserting data into the table.
   */
-  async insertTable(name: string, integration: string, select: string): Promise<void> {
+  override async insertTable(name: string, integration: string, select: string): Promise<void> {
     try {
       const sqlQuery = `INSERT INTO ${mysql.escapeId(integration)}.${mysql.escapeId(name)} (${select})`;
       const sqlQueryResult = await this.sqlClient.runQuery(sqlQuery);
@@ -105,7 +104,10 @@
       }
     } catch(error) {
       throw new MindsDbError(`Insert into a table failed: ${error}`);
-=======
+    }
+  }
+  
+  /**
    * Deletes a file from the files integration.
    * @param {string} name - Name of the file to be deleted.
    * @throws {MindsDbError} - Something went wrong deleting the file.
@@ -116,7 +118,6 @@
     const sqlQueryResult = await this.sqlClient.runQuery(sqlQuery);
     if (sqlQueryResult.error_message) {
       throw new MindsDbError(sqlQueryResult.error_message);
->>>>>>> d7e7dbe9
     }
   }
 }