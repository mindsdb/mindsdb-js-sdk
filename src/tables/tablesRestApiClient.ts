--- conflicted
+++ resolved
@@ -193,7 +193,6 @@
       throw new MindsDbError(sqlQueryResult.error_message);
     }
   }
-<<<<<<< HEAD
 
   private getFilesUrl(): string {
     const baseUrl =
@@ -257,8 +256,6 @@
 
   }
 
-}
-=======
 }
 
 /**
@@ -283,4 +280,3 @@
     throw new MindsDbError(sqlQueryResult.error_message);
   }
 }
->>>>>>> 4d06d490
