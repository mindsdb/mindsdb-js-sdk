--- conflicted
+++ resolved
@@ -81,7 +81,6 @@
    */
   abstract deleteFile(name: string): Promise<void>;
 
-<<<<<<< HEAD
   /**
    * Uploads a file to a remote server or storage service.
    *
@@ -96,8 +95,6 @@
   abstract uploadFile(filePath: string, fileName: string, original_file_name ?: string): Promise<void>;
 
 }
-=======
-}
 
 /**
  * Removes a table from its integration.
@@ -107,4 +104,3 @@
  * @throws {MindsDbError} - Something went wrong removing the table.
  */
 abstract removeTable(name: string, integration: string): Promise<void>;
->>>>>>> 4d06d490
