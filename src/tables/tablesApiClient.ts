import Table from './table';

/**
 * Abstract class outlining Table API operations supported by the SDK.
 */
export default abstract class TablesApiClient {
  /**
   * Creates a table in an integration from a given SELECT statement.
   * @param {string} name - Name of table to be created.
   * @param {string} integration - Name of integration the table will be a part of.
   * @param {string} select - SELECT statement to use for populating the new table with data.
   * @returns {Promise<Table>} - Newly created table.
   * @throws {MindsDbError} - Something went wrong creating the table.
   */
  abstract createTable(
    name: string,
    integration: string,
    select: string
  ): Promise<Table>;

  /**
   * Creates a table in an integration from a given SELECT statement. If the table already exists, it is
   * deleted first and then recreated.
   * @param {string} name - Name of table to be created/replaced.
   * @param {string} integration - Name of integration the table will be a part of.
   * @param {string} select - SELECT statement to use for populating the new/replaced table with data.
   * @returns {Promise<Table>} - Newly created/replaced table.
   * @throws {MindsDbError} - Something went wrong creating or replacing the table.
   */
  abstract createOrReplaceTable(
    name: string,
    integration: string,
    select: string
  ): Promise<Table>;

  /**
   * Deletes a table from its integration.
   * @param {string} name - Name of the table to be deleted.
   * @param {string} integration - Name of the integration the table to be deleted is a part of.
   * @throws {MindsDbError} - Something went wrong deleting the table.
   */
  abstract deleteTable(name: string, integration: string): Promise<void>;
<<<<<<< HEAD

  /**
  * Insert data into this table.
  * @param {string} name - Name of the table to be deleted.
  * @param {string} integration - Name of the integration the table to be deleted is a part of.
  * @param {string} select -  SELECT query to insert data from.
  * @throws {MindsDbError} - Something went wrong inserting data into the table.
  */
  abstract insertTable(name: string, integration: string, select: string): Promise<void>;
  /**
   * Deletes a file from the files integration.
   * @param {string} name - Name of the file to be deleted.
   * @throws {MindsDbError} - Something went wrong deleting the file.
   */
  abstract deleteFile(name: string): Promise<void>;
}
=======
}

/**
 * Removes a table from its integration.
 * @param {string} name - Name of the table to be removed.
 * @param {string} integration - Name of the integration the table belongs to.
 * @returns {Promise<void>} - Resolves when the table is successfully removed.
 * @throws {MindsDbError} - Something went wrong removing the table.
 */
abstract removeTable(name: string, integration: string): Promise<void>;
>>>>>>> 65fea857
<|MERGE_RESOLUTION|>--- conflicted
+++ resolved
@@ -40,7 +40,6 @@
    * @throws {MindsDbError} - Something went wrong deleting the table.
    */
   abstract deleteTable(name: string, integration: string): Promise<void>;
-<<<<<<< HEAD
 
   /**
   * Insert data into this table.
@@ -57,8 +56,6 @@
    */
   abstract deleteFile(name: string): Promise<void>;
 }
-=======
-}
 
 /**
  * Removes a table from its integration.
@@ -68,4 +65,3 @@
  * @throws {MindsDbError} - Something went wrong removing the table.
  */
 abstract removeTable(name: string, integration: string): Promise<void>;
->>>>>>> 65fea857
