--- conflicted
+++ resolved
@@ -54,15 +54,15 @@
     await this.tablesApiClient.deleteTable(this.name, this.integration);
   }
 
-<<<<<<< HEAD
   /**
    * Deletes specific row (or multiple rows) from the table present in the given integration.
    * @param {string} select - select statement to specify which rows should be deleted.
    * @throws {MindsDbError} - Something went wrong deleting the data from the table.
    */
-  async deleteFromTable(select?:string):Promise<void>{
-  await this.tablesApiClient.deleteFromTable(this.name,this.integration,select);
-=======
+  async deleteFromTable(select?:string):Promise<void> {
+    await this.tablesApiClient.deleteFromTable(this.name,this.integration,select);
+  }
+
    /**
    * Insert data into this table.
    * @param {string} select - SELECT query to insert data from.
@@ -70,6 +70,5 @@
    */
    async insert(select: string): Promise<void> {
     await this.tablesApiClient.insertTable(this.name, this.integration, select);
->>>>>>> 446e6986
   }
 }